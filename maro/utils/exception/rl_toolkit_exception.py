--- conflicted
+++ resolved
@@ -26,8 +26,4 @@
 class UnrecognizedTask(MAROException):
     """Raised when a LearningModel has task names that are not unrecognized by an algorithm."""
     def __init__(self, msg: str = None):
-<<<<<<< HEAD
-        super().__init__(4006, msg)
-=======
-        super().__init__(4003, msg)
->>>>>>> a46f1f9b
+        super().__init__(4003, msg)