# Copyright (c) Microsoft Corporation.
# Licensed under the MIT license.

from typing import Union

import numpy as np
import torch

from maro.rl.algorithms.abs_algorithm import AbsAlgorithm
from maro.rl.models.learning_model import LearningModuleManager


class DQNConfig:
    """Configuration for the DQN algorithm.

    Args:
        reward_decay (float): Reward decay as defined in standard RL terminology.
        loss_cls: Loss function class for evaluating TD errors.
        target_update_frequency (int): Number of training rounds between target model updates.
        epsilon (float): Exploration rate for epsilon-greedy exploration. Defaults to None.
        tau (float): Soft update coefficient, i.e., target_model = tau * eval_model + (1 - tau) * target_model.
        is_double (bool): If True, the next Q values will be computed according to the double DQN algorithm,
            i.e., q_next = Q_target(s, argmax(Q_eval(s, a))). Otherwise, q_next = max(Q_target(s, a)).
            See https://arxiv.org/pdf/1509.06461.pdf for details. Defaults to False.
        advantage_mode (str): Advantage mode for the dueling architecture. Defaults to None, in which
            case it is assumed that the regular Q-value model is used.
        per_sample_td_error_enabled (bool): If True, per-sample TD errors will be returned by the DQN's train()
            method. Defaults to False.
    """
    __slots__ = [
        "reward_decay", "loss_func", "target_update_frequency", "epsilon", "tau", "is_double", "advantage_mode",
        "per_sample_td_error_enabled"
    ]

    def __init__(
        self,
        reward_decay: float,
        loss_cls,
        target_update_frequency: int,
        epsilon: float = .0,
        tau: float = 0.1,
        is_double: bool = True,
        advantage_mode: str = None,
        per_sample_td_error_enabled: bool = False
    ):
        self.reward_decay = reward_decay
        self.target_update_frequency = target_update_frequency
        self.epsilon = epsilon
        self.tau = tau
        self.is_double = is_double
        self.advantage_mode = advantage_mode
        self.per_sample_td_error_enabled = per_sample_td_error_enabled
        self.loss_func = loss_cls(reduction="none" if per_sample_td_error_enabled else "mean")


class DQN(AbsAlgorithm):
    """The Deep-Q-Networks algorithm.

    See https://web.stanford.edu/class/psych209/Readings/MnihEtAlHassibis15NatureControlDeepRL.pdf for details.

    Args:
        model (LearningModuleManager): Q-value model.
        config: Configuration for DQN algorithm.
    """
    def __init__(self, model: LearningModuleManager, config: DQNConfig):
        self.validate_task_names(model.task_names, {"state_value", "advantage"})
        super().__init__(model, config)
        if isinstance(self._model.output_dim, int):
            self._num_actions = self._model.output_dim
        else:
            self._num_actions = self._model.output_dim["advantage"]
        self._training_counter = 0
        self._target_model = model.copy() if model.is_trainable else None

<<<<<<< HEAD
    @expand_dim
    def choose_action(self, state: np.ndarray):
        greedy_action = self._get_q_values(self._model, state, is_training=False).argmax(dim=1).data
        if self._config.epsilon == .0:
            return greedy_action

        def get_exploration_action(action_index: int, epsilon: float):
            assert (action_index < self._num_actions), f"Invalid action: {action_index}"
            return action_index if np.random.random() > epsilon else np.random.choice(self._num_actions)

        if len(greedy_action) > 1:
            return np.array([get_exploration_action(act, self._config.epsilon) for act in greedy_action])
        else:
            return get_exploration_action(greedy_action.item(), self._config.epsilon)
=======
    def choose_action(self, state: np.ndarray) -> Union[int, np.ndarray]:
        state = torch.from_numpy(state).to(self._device)
        is_single = len(state.shape) == 1
        if is_single:
            state = state.unsqueeze(dim=0)

        greedy_action = self._get_q_values(self._model, state, is_training=False).argmax(dim=1).data
        # No exploration
        if self._config.epsilon == .0:
            return greedy_action.item() if is_single else greedy_action.numpy()

        if is_single:
            return greedy_action if np.random.random() > self._config.epsilon else np.random.choice(self._num_actions)

        return np.array([
            act if np.random.random() > self._config.epsilon else np.random.choice(self._num_actions)
            for act in greedy_action
        ])
>>>>>>> b55c5d85

    def _get_q_values(self, model, states, is_training: bool = True):
        if self._config.advantage_mode is not None:
            output = model(states, is_training=is_training)
            state_values = output["state_value"]
            advantages = output["advantage"]
            # Use mean or max correction to address the identifiability issue
            corrections = advantages.mean(1) if self._config.advantage_mode == "mean" else advantages.max(1)[0]
            q_values = state_values + advantages - corrections.unsqueeze(1)
            return q_values
        else:
            return model(states, is_training=is_training)

    def _get_next_q_values(self, current_q_values_for_all_actions, next_states):
        next_q_values_for_all_actions = self._get_q_values(self._target_model, next_states, is_training=False)
        if self._config.is_double:
            actions = current_q_values_for_all_actions.max(dim=1)[1].unsqueeze(1)
            return next_q_values_for_all_actions.gather(1, actions).squeeze(1)  # (N,)
        else:
            return next_q_values_for_all_actions.max(dim=1)[0]   # (N,)

    def _compute_td_errors(self, states, actions, rewards, next_states):
        if len(actions.shape) == 1:
            actions = actions.unsqueeze(1)  # (N, 1)
        current_q_values_for_all_actions = self._get_q_values(self._model, states)
        current_q_values = current_q_values_for_all_actions.gather(1, actions).squeeze(1)  # (N,)
        next_q_values = self._get_next_q_values(current_q_values_for_all_actions, next_states)  # (N,)
        target_q_values = (rewards + self._config.reward_decay * next_q_values).detach()  # (N,)
        return self._config.loss_func(current_q_values, target_q_values)

    def train(self, states: np.ndarray, actions: np.ndarray, rewards: np.ndarray, next_states: np.ndarray):
        states = torch.from_numpy(states).to(self._device)
        actions = torch.from_numpy(actions).to(self._device)
        rewards = torch.from_numpy(rewards).to(self._device)
        next_states = torch.from_numpy(next_states).to(self._device)
        loss = self._compute_td_errors(states, actions, rewards, next_states)
        self._model.learn(loss.mean() if self._config.per_sample_td_error_enabled else loss)
        self._training_counter += 1
        if self._training_counter % self._config.target_update_frequency == 0:
            self._target_model.soft_update(self._model, self._config.tau)

        return loss.detach().numpy()

    def set_exploration_params(self, epsilon):
        self._config.epsilon = epsilon<|MERGE_RESOLUTION|>--- conflicted
+++ resolved
@@ -72,22 +72,6 @@
         self._training_counter = 0
         self._target_model = model.copy() if model.is_trainable else None
 
-<<<<<<< HEAD
-    @expand_dim
-    def choose_action(self, state: np.ndarray):
-        greedy_action = self._get_q_values(self._model, state, is_training=False).argmax(dim=1).data
-        if self._config.epsilon == .0:
-            return greedy_action
-
-        def get_exploration_action(action_index: int, epsilon: float):
-            assert (action_index < self._num_actions), f"Invalid action: {action_index}"
-            return action_index if np.random.random() > epsilon else np.random.choice(self._num_actions)
-
-        if len(greedy_action) > 1:
-            return np.array([get_exploration_action(act, self._config.epsilon) for act in greedy_action])
-        else:
-            return get_exploration_action(greedy_action.item(), self._config.epsilon)
-=======
     def choose_action(self, state: np.ndarray) -> Union[int, np.ndarray]:
         state = torch.from_numpy(state).to(self._device)
         is_single = len(state.shape) == 1
@@ -106,7 +90,6 @@
             act if np.random.random() > self._config.epsilon else np.random.choice(self._num_actions)
             for act in greedy_action
         ])
->>>>>>> b55c5d85
 
     def _get_q_values(self, model, states, is_training: bool = True):
         if self._config.advantage_mode is not None:
