# Copyright (c) Microsoft Corporation.
# Licensed under the MIT license.

import os
from abc import abstractmethod
from typing import Union

from maro.communication import Proxy
from maro.rl.shaping.action_shaper import ActionShaper
from maro.rl.shaping.experience_shaper import ExperienceShaper
from maro.rl.shaping.state_shaper import StateShaper
from maro.rl.storage.column_based_store import ColumnBasedStore
from maro.utils.exception.rl_toolkit_exception import MissingShaperError

from .abs_agent_manager import AbsAgentManager, AgentManagerMode


class SimpleAgentManager(AbsAgentManager):
    def __init__(
        self,
        name: str,
        mode: AgentManagerMode,
        agents: Union[dict, Proxy],
        state_shaper: StateShaper = None,
        action_shaper: ActionShaper = None,
        experience_shaper: ExperienceShaper = None
    ):
        if mode in {AgentManagerMode.INFERENCE, AgentManagerMode.TRAIN_INFERENCE}:
            if state_shaper is None:
                raise MissingShaperError(msg=f"state shaper cannot be None under mode {self._mode}")
            if action_shaper is None:
                raise MissingShaperError(msg=f"action_shaper cannot be None under mode {self._mode}")
            if experience_shaper is None:
                raise MissingShaperError(msg=f"experience_shaper cannot be None under mode {self._mode}")

        super().__init__(
            name, mode, agents,
            state_shaper=state_shaper,
            action_shaper=action_shaper,
            experience_shaper=experience_shaper
        )

        # Data structures to temporarily store transitions and trajectory
        self._transition_cache = {}
        self._trajectory = ColumnBasedStore()

    def choose_action(self, decision_event, snapshot_list):
        self._assert_inference_mode()
<<<<<<< HEAD
        agent_id, model_state = self._state_shaper(decision_event, snapshot_list)
        if isinstance(self._agents, dict):
            model_action = self._agents[agent_id].choose_action(
                model_state, epsilon_dict[agent_id] if epsilon_dict else None
            )
        else:
            
=======
        agent_id, state = self._state_shaper(decision_event, snapshot_list)
        action = self.agent_dict[agent_id].choose_action(state)
>>>>>>> c774441d
        self._transition_cache = {
            "state": state,
            "action": action,
            "reward": None,
            "agent_id": agent_id,
            "event": decision_event
        }
        return self._action_shaper(action, decision_event, snapshot_list)

    def on_env_feedback(self, metrics):
        """This method records the environment-generated metrics as part of the latest transition in the trajectory.

        Args:
            metrics: business metrics provided by the environment after an action has been executed.
        """
        self._transition_cache["metrics"] = metrics
        self._trajectory.put(self._transition_cache)

    def post_process(self, snapshot_list):
        """This method processes the latest trajectory into experiences.

        Args:
            snapshot_list: the snapshot list from the env at the end of an episode.
        """
        experiences = self._experience_shaper(self._trajectory, snapshot_list)
        self._trajectory.clear()
        self._transition_cache = {}
        self._state_shaper.reset()
        self._action_shaper.reset()
        self._experience_shaper.reset()
        return experiences

    @abstractmethod
    def train(self, *args, **kwargs):
        """Train all agents."""
        return NotImplementedError

    def load_models(self, agent_model_dict):
        """Load models from memory for each agent."""
        for agent_id, models in agent_model_dict.items():
            self._agents[agent_id].load_models(models)

    def dump_models(self) -> dict:
        """Get agents' underlying models.

        This is usually used in distributed mode where models need to be broadcast to remote roll-out actors.
        """
        return {agent_id: agent.dump_models() for agent_id, agent in self._agents.items()}

    def load_models_from_files(self, dir_path):
        """Load models from disk for each agent."""
        for agent in self._agents.values():
            agent.load_models_from_file(dir_path)

    def dump_models_to_files(self, dir_path: str):
        """Dump agents' models to disk.

        Each agent will use its own name to create a separate file under ``dir_path`` for dumping.
        """
        os.makedirs(dir_path, exist_ok=True)
        for agent in self._agents.values():
            agent.dump_models_to_file(dir_path)<|MERGE_RESOLUTION|>--- conflicted
+++ resolved
@@ -5,7 +5,7 @@
 from abc import abstractmethod
 from typing import Union
 
-from maro.communication import Proxy
+from maro.rl.dist_topologies.single_learner_multi_actor_sync_mode import InferenceProxy
 from maro.rl.shaping.action_shaper import ActionShaper
 from maro.rl.shaping.experience_shaper import ExperienceShaper
 from maro.rl.shaping.state_shaper import StateShaper
@@ -20,7 +20,7 @@
         self,
         name: str,
         mode: AgentManagerMode,
-        agents: Union[dict, Proxy],
+        agents: Union[dict, InferenceProxy],
         state_shaper: StateShaper = None,
         action_shaper: ActionShaper = None,
         experience_shaper: ExperienceShaper = None
@@ -46,18 +46,11 @@
 
     def choose_action(self, decision_event, snapshot_list):
         self._assert_inference_mode()
-<<<<<<< HEAD
-        agent_id, model_state = self._state_shaper(decision_event, snapshot_list)
-        if isinstance(self._agents, dict):
-            model_action = self._agents[agent_id].choose_action(
-                model_state, epsilon_dict[agent_id] if epsilon_dict else None
-            )
+        agent_id, state = self._state_shaper(decision_event, snapshot_list)
+        if isinstance(self._agents, InferenceProxy):
+            action = self._agents.choose_action(state, agent_id)
         else:
-            
-=======
-        agent_id, state = self._state_shaper(decision_event, snapshot_list)
-        action = self.agent_dict[agent_id].choose_action(state)
->>>>>>> c774441d
+            action = self._agents[agent_id].choose_action(state)
         self._transition_cache = {
             "state": state,
             "action": action,
