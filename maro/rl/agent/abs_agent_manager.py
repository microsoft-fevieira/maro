--- conflicted
+++ resolved
@@ -8,12 +8,8 @@
 from maro.rl.explorer.abs_explorer import AbsExplorer
 from maro.rl.shaping.action_shaper import ActionShaper
 from maro.rl.shaping.experience_shaper import ExperienceShaper
-<<<<<<< HEAD
+from maro.rl.shaping.state_shaper import StateShaper
 from maro.utils.exception.rl_toolkit_exception import WrongAgentManagerModeError
-=======
-from maro.rl.shaping.state_shaper import StateShaper
-from maro.utils.exception.rl_toolkit_exception import MissingShaperError, UnsupportedAgentModeError, WrongAgentModeError
->>>>>>> 6fefae41
 
 
 class AgentManagerMode(Enum):
@@ -31,15 +27,9 @@
 
     Args:
         name (str): Name of agent manager.
-<<<<<<< HEAD
         mode (AgentManagerMode): An ``AgentManagerNode`` enum member that indicates the role of the agent manager
             in the current process.
         agent_dict (dict): A dictionary of agents to be wrapper by the agent manager.
-=======
-        mode (AgentMode): An AgentMode enum member that specifies that role of the agent. Some attributes may
-            be None under certain modes.
-        agent_id_list (list): List of agent identifiers.
->>>>>>> 6fefae41
         experience_shaper (ExperienceShaper, optional): It is responsible for processing data in the replay buffer at
             the end of an episode.
         state_shaper (StateShaper, optional): It is responsible for converting the environment observation to model
@@ -48,7 +38,6 @@
             executable action. Cannot be None under Inference and TrainInference modes.
     """
     def __init__(
-<<<<<<< HEAD
         self,
         name: str,
         mode: AgentManagerMode,
@@ -56,10 +45,6 @@
         state_shaper: StateShaper = None,
         action_shaper: ActionShaper = None,
         experience_shaper: ExperienceShaper = None
-=======
-        self, name: str, mode: AgentMode, agent_id_list: [str], state_shaper: StateShaper = None,
-        action_shaper: ActionShaper = None, experience_shaper: ExperienceShaper = None, explorer: AbsExplorer = None
->>>>>>> 6fefae41
     ):
         self._name = name
         self._mode = mode
@@ -69,70 +54,7 @@
         self._experience_shaper = experience_shaper
 
     def __getitem__(self, agent_id):
-<<<<<<< HEAD
         return self.agent_dict[agent_id]
-=======
-        return self._agent_dict[agent_id]
-
-    def _assemble(self, agent_dict):
-        """Assembles agents and fill the ``agent_dict`` with them."""
-        return NotImplemented
-
-    def choose_action(self, decision_event, snapshot_list):
-        """This is the interface for interacting with the environment.
-
-        The method consists of 4 steps:
-
-        1. The decision event and snapshot list are converted by the state shaper to a model input. \
-            The state shaper also finds the target agent ID.
-        2. The target agent takes the model input and uses its underlying models to compute an action.
-        3. Key information regarding the transition is recorded in the ``_trajectory`` attribute.
-        4. The action computed by the model is converted to an environment executable action by the action shaper.
-
-        Args:
-            decision_event: A decision event that prompts an action.
-            snapshot_list: An object that holds the detailed history of past env observations.
-
-        Returns:
-            An action object that can be passed directly to an environment's ``step`` method.
-        """
-        self._assert_inference_mode()
-        agent_id, model_state = self._state_shaper(decision_event, snapshot_list)
-        model_action = self._agent_dict[agent_id].choose_action(
-            model_state, self._explorer.epsilon[agent_id] if self._explorer else None
-        )
-        self._trajectory.append(
-            {
-                "state": model_state,
-                "action": model_action,
-                "reward": None,
-                "agent_id": agent_id,
-                "event": decision_event
-            }
-        )
-        return self._action_shaper(model_action, decision_event, snapshot_list)
-
-    def on_env_feedback(self, metrics):
-        """This method records the environment-generated metrics as part of the latest transition in the trajectory.
-
-        Args:
-            metrics: business metrics provided by the environment after an action has been executed.
-        """
-        self._trajectory[-1]["metrics"] = metrics
-
-    def post_process(self, snapshot_list):
-        """This method processes the latest trajectory into experiences.
-
-        Args:
-            snapshot_list: the snapshot list from the env at the end of an episode.
-        """
-        experiences = self._experience_shaper(self._trajectory, snapshot_list)
-        self._trajectory.clear()
-        self._state_shaper.reset()
-        self._action_shaper.reset()
-        self._experience_shaper.reset()
-        return experiences
->>>>>>> 6fefae41
 
     @abstractmethod
     def choose_action(self, *args, **kwargs):
