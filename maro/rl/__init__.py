--- conflicted
+++ resolved
@@ -1,79 +1,12 @@
 # Copyright (c) Microsoft Corporation.
 # Licensed under the MIT license.
 
-<<<<<<< HEAD
-from maro.rl.agent.abs_agent import AbsAgent
-from maro.rl.agent.abs_agent_manager import AbsAgentManager, AgentManagerMode
-from maro.rl.agent.simple_agent_manager import SimpleAgentManager
-from maro.rl.algorithms.abs_algorithm import AbsAlgorithm
-from maro.rl.algorithms.dqn import DQN, DQNConfig
-from maro.rl.distributed.abs_dist_learner import AbsDistLearner
-from maro.rl.distributed.actor import Actor
-from maro.rl.distributed.common import Component as LearnerActorComponent
-from maro.rl.distributed.dist_learner import SEEDLearner, SimpleDistLearner
-from maro.rl.distributed.executor import Executor
-from maro.rl.distributed.experience_collection import (
-    concat_experiences_by_agent, merge_experiences_with_trajectory_boundaries
-)
-from maro.rl.exploration.abs_explorer import AbsExplorer
-from maro.rl.exploration.epsilon_greedy_explorer import EpsilonGreedyExplorer
-from maro.rl.learner.abs_learner import AbsLearner
-from maro.rl.learner.simple_learner import SimpleLearner
-from maro.rl.models.abs_block import AbsBlock
-from maro.rl.models.fc_block import FullyConnectedBlock
-from maro.rl.models.learning_model import LearningModule, LearningModuleManager, OptimizerOptions
-from maro.rl.scheduling.scheduler import Scheduler
-from maro.rl.scheduling.simple_parameter_scheduler import LinearParameterScheduler, TwoPhaseLinearParameterScheduler
-from maro.rl.shaping.abs_shaper import AbsShaper
-from maro.rl.shaping.action_shaper import ActionShaper
-from maro.rl.shaping.experience_shaper import ExperienceShaper
-from maro.rl.shaping.k_step_experience_shaper import KStepExperienceShaper
-from maro.rl.shaping.state_shaper import StateShaper
-from maro.rl.storage.abs_store import AbsStore
-from maro.rl.storage.column_based_store import ColumnBasedStore
-from maro.rl.storage.utils import OverwriteType
-
-__all__ = [
-    'AbsAgent',
-    'AbsAgentManager',
-    'AbsAlgorithm',
-    'AbsDistLearner',
-    'AbsExplorer',
-    'AbsLearner',
-    'AbsShaper',
-    'AbsStore',
-    'ActionShaper',
-    'Actor',
-    'AgentManagerMode',
-    'ColumnBasedStore',
-    'DQN',
-    'DQNConfig',
-    'EpsilonGreedyExplorer',
-    'Executor',
-    'ExperienceShaper',
-    'FullyConnectedBlock',
-    'KStepExperienceShaper',
-    'LearnerActorComponent',
-    'LearningModuleManager',
-    'LearningModule',
-    'LinearParameterScheduler',
-    'OptimizerOptions',
-    'OverwriteType',
-    'SEEDLearner',
-    'Scheduler',
-    'SimpleAgentManager',
-    'SimpleDistLearner',
-    'SimpleLearner',
-    'StateShaper',
-    'TwoPhaseLinearParameterScheduler',
-    'concat_experiences_by_agent',
-    'merge_experiences_with_trajectory_boundaries'
-=======
 from maro.rl.actor import AbsActor, SimpleActor
 from maro.rl.agent import AbsAgent, AbsAgentManager, AgentManagerMode, SimpleAgentManager
 from maro.rl.algorithms import DQN, AbsAlgorithm, DQNConfig
-from maro.rl.dist_topologies import (
-    ActorProxy, ActorWorker, concat_experiences_by_agent, merge_experiences_with_trajectory_boundaries
+from maro.rl.distributed import (
+    "AbsDistLearner", "Actor", "Component", "Executor", "InferenceLearner", "SimpleDistLearner", 
+    "concat_experiences_by_agent", "merge_experiences_with_trajectory_boundaries"
 )
 from maro.rl.exploration import (
     AbsExplorer, EpsilonGreedyExplorer, GaussianNoiseExplorer, NoiseExplorer, UniformNoiseExplorer
@@ -88,12 +21,12 @@
     "AbsActor", "SimpleActor",
     "AbsAgent", "AbsAgentManager", "AgentManagerMode", "SimpleAgentManager",
     "AbsAlgorithm", "DQN", "DQNConfig",
-    "ActorProxy", "ActorWorker", "concat_experiences_by_agent", "merge_experiences_with_trajectory_boundaries",
+    "AbsDistLearner", "Actor", "Component", "Executor", "InferenceLearner", "SimpleDistLearner",
+    "concat_experiences_by_agent", "merge_experiences_with_trajectory_boundaries",
     "AbsExplorer", "EpsilonGreedyExplorer", "GaussianNoiseExplorer", "NoiseExplorer", "UniformNoiseExplorer",
     "AbsLearner", "SimpleLearner",
     "AbsBlock", "FullyConnectedBlock", "LearningModel", "NNStack", "OptimizerOptions",
     "LinearParameterScheduler", "Scheduler", "TwoPhaseLinearParameterScheduler",
     "AbsShaper", "ActionShaper", "ExperienceShaper", "KStepExperienceShaper", "StateShaper",
     "AbsStore", "ColumnBasedStore", "OverwriteType"
->>>>>>> 6e408e04
 ]