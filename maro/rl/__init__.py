--- conflicted
+++ resolved
@@ -49,22 +49,15 @@
     'AgentManagerMode',
     'ColumnBasedStore',
     'DQN',
-<<<<<<< HEAD
     'DQNConfig',
     'DuelingDQNTask',
+    'EpsilonGreedyExplorer',
     'ExperienceShaper',
     'FullyConnectedBlock',
     'KStepExperienceShaper',
     'LearningModel',
     'LearningModule',
     'LinearExplorer',
-=======
-    'DQNHyperParams',
-    'EpsilonGreedyExplorer',
-    'ExperienceShaper',
-    'FullyConnectedBlock',
-    'KStepExperienceShaper',
->>>>>>> a304f4cd
     'MaxDeltaEarlyStoppingChecker',
     'OptimizerOptions',
     'OverwriteType',
@@ -75,14 +68,10 @@
     'SimpleLearner',
     'StateShaper',
     'concat_experiences_by_agent',
-<<<<<<< HEAD
+    'linear_epsilon_schedule',
     'merge_experiences_with_trajectory_boundaries',
     'preprocess',
     'to_device',
+    'two_phase_linear_epsilon_schedule',
     'validate_task_names'
-=======
-    'linear_epsilon_schedule',
-    'merge_experiences_with_trajectory_boundaries',
-    'two_phase_linear_epsilon_schedule'
->>>>>>> a304f4cd
 ]