--- conflicted
+++ resolved
@@ -22,12 +22,8 @@
 from maro.rl.exploration.epsilon_greedy_explorer import EpsilonGreedyExplorer
 from maro.rl.exploration.epsilon_greedy_scheduler import LinearEpsilonScheduler, TwoPhaseLinearEpsilonScheduler
 from maro.rl.learner.abs_learner import AbsLearner
-<<<<<<< HEAD
-from maro.rl.learner.simple_learner import SimpleLearner
+from maro.rl.learner.simple_learner import ExplorationOptions, SimpleLearner
 from maro.rl.models.abs_block import AbsBlock
-=======
-from maro.rl.learner.simple_learner import ExplorationOptions, SimpleLearner
->>>>>>> e379f718
 from maro.rl.models.fc_block import FullyConnectedBlock
 from maro.rl.models.learning_model import LearningModel, LearningModule, OptimizerOptions
 from maro.rl.shaping.abs_shaper import AbsShaper
@@ -62,17 +58,12 @@
     'ExplorationOptions',
     'FullyConnectedBlock',
     'KStepExperienceShaper',
-<<<<<<< HEAD
     'LearningModel',
     'LearningModule',
-    'MaxDeltaEarlyStoppingChecker',
-    'OptimizerOptions',
-=======
     'LinearEpsilonScheduler',
     'MaxDeltaEarlyStoppingChecker',
-    'MultiHeadLearningModel',
     'NullExplorationScheduler',
->>>>>>> e379f718
+    'OptimizerOptions',
     'OverwriteType',
     'RSDEarlyStoppingChecker',
     'SimpleActor',
@@ -82,14 +73,9 @@
     'StateShaper',
     'TwoPhaseLinearEpsilonScheduler',
     'concat_experiences_by_agent',
-<<<<<<< HEAD
-    'linear_epsilon_schedule',
     'merge_experiences_with_trajectory_boundaries',
     'preprocess',
     'to_device',
-    'two_phase_linear_epsilon_schedule',
-    'validate_task_names'
-=======
+    'validate_task_names',
     'merge_experiences_with_trajectory_boundaries'
->>>>>>> e379f718
 ]