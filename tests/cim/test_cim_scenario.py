--- conflicted
+++ resolved
@@ -11,10 +11,6 @@
 from tests.utils import next_step
 from .mock_data_container import MockDataContainer
 
-<<<<<<< HEAD
-from tests.utils import next_step
-=======
->>>>>>> 6e408e04
 
 MAX_TICK = 20
 
