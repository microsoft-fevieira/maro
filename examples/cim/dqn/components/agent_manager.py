# Copyright (c) Microsoft Corporation.
# Licensed under the MIT license.

from collections import defaultdict

import torch.nn as nn
from torch.optim import RMSprop, lr_scheduler

from maro.rl import (
<<<<<<< HEAD
    AbsAgentManager, DQN, DQNConfig, FullyConnectedBlock, OptimizerOptions, SimpleMultiHeadModel,
=======
    AbsAgentManager, DQN, DQNConfig, FullyConnectedBlock, OptimOption, SimpleMultiHeadModel,
>>>>>>> a46f1f9b
    SimpleStore
)
from maro.utils import set_seeds

from examples.cim.dqn.components.state_shaper import CIMStateShaper
from examples.cim.dqn.components.action_shaper import CIMActionShaper
from examples.cim.dqn.components.experience_shaper import TruncatedExperienceShaper


def create_dqn_agents(agent_names, config):
    set_seeds(config.seed)
    agent_dict = {}
<<<<<<< HEAD
    for agent_id in agent_id_list:
        q_net = FullyConnectedBlock(
            input_dim=config.algorithm.input_dim,
            output_dim=num_actions,
            activation=nn.LeakyReLU,
            is_head=True,
            **config.algorithm.model
        )            
        learning_model = SimpleMultiHeadModel(
            q_net, 
            optimizer_options=OptimizerOptions(cls=RMSprop, params=config.algorithm.optimizer)
        )
        agent_dict[agent_id] = DQN(
            agent_id, learning_model, DQNConfig(**config.algorithm.hyper_params, loss_cls=nn.SmoothL1Loss)
=======
    for name in agent_names:
        q_net = FullyConnectedBlock(
            activation=nn.LeakyReLU,
            is_head=True,
            **config.model
        )            
        learning_model = SimpleMultiHeadModel(
            q_net,
            optim_option=OptimOption(
                optim_cls=RMSprop, 
                optim_params=config.optimizer,
                scheduler_cls=lr_scheduler.StepLR,
                scheduler_params=config.scheduler    
            )
        )
        agent_dict[name] = DQN(
            name, learning_model, DQNConfig(**config.hyper_params, loss_cls=nn.SmoothL1Loss)
>>>>>>> a46f1f9b
        )

    return agent_dict


class DQNAgentManager(AbsAgentManager):
    def __init__(
        self,
        agent,
        state_shaper: CIMStateShaper = None,
        action_shaper: CIMActionShaper = None,
        experience_shaper: TruncatedExperienceShaper = None
    ):
        super().__init__(
            agent,
            state_shaper=state_shaper,
            action_shaper=action_shaper,
            experience_shaper=experience_shaper
        )
        # Data structure to temporarily store the trajectory
        self._trajectory = defaultdict(list)

    def choose_action(self, decision_event, snapshot_list):
        agent_id, model_state = self._state_shaper(decision_event, snapshot_list)
        action = self.agent[agent_id].choose_action(model_state)
        self._trajectory["state"].append(model_state)
        self._trajectory["agent_id"].append(agent_id)
        self._trajectory["event"].append(decision_event)
        self._trajectory["action"].append(action)
        return self._action_shaper(action, decision_event, snapshot_list)

    def train(self, experiences_by_agent):
        # store experiences for each agent
        for agent_id, exp in experiences_by_agent.items():
            exp.update({"loss": [1e8] * len(list(exp.values())[0])})
            self.agent[agent_id].store_experiences(exp)

        for agent in self.agent.values():
            agent.train()

    def on_env_feedback(self, metrics):
        self._trajectory["metrics"].append(metrics)

    def post_process(self, snapshot_list):
        experiences = self._experience_shaper(self._trajectory, snapshot_list)
        self._trajectory.clear()
        self._state_shaper.reset()
        self._action_shaper.reset()
        self._experience_shaper.reset()
        return experiences<|MERGE_RESOLUTION|>--- conflicted
+++ resolved
@@ -7,11 +7,7 @@
 from torch.optim import RMSprop, lr_scheduler
 
 from maro.rl import (
-<<<<<<< HEAD
-    AbsAgentManager, DQN, DQNConfig, FullyConnectedBlock, OptimizerOptions, SimpleMultiHeadModel,
-=======
     AbsAgentManager, DQN, DQNConfig, FullyConnectedBlock, OptimOption, SimpleMultiHeadModel,
->>>>>>> a46f1f9b
     SimpleStore
 )
 from maro.utils import set_seeds
@@ -24,22 +20,6 @@
 def create_dqn_agents(agent_names, config):
     set_seeds(config.seed)
     agent_dict = {}
-<<<<<<< HEAD
-    for agent_id in agent_id_list:
-        q_net = FullyConnectedBlock(
-            input_dim=config.algorithm.input_dim,
-            output_dim=num_actions,
-            activation=nn.LeakyReLU,
-            is_head=True,
-            **config.algorithm.model
-        )            
-        learning_model = SimpleMultiHeadModel(
-            q_net, 
-            optimizer_options=OptimizerOptions(cls=RMSprop, params=config.algorithm.optimizer)
-        )
-        agent_dict[agent_id] = DQN(
-            agent_id, learning_model, DQNConfig(**config.algorithm.hyper_params, loss_cls=nn.SmoothL1Loss)
-=======
     for name in agent_names:
         q_net = FullyConnectedBlock(
             activation=nn.LeakyReLU,
@@ -57,7 +37,6 @@
         )
         agent_dict[name] = DQN(
             name, learning_model, DQNConfig(**config.hyper_params, loss_cls=nn.SmoothL1Loss)
->>>>>>> a46f1f9b
         )
 
     return agent_dict
