--- conflicted
+++ resolved
@@ -5,11 +5,7 @@
 
 import numpy as np
 
-<<<<<<< HEAD
-from maro.rl import AgentManagerMode, SimpleLearner, TwoPhaseLinearParameterScheduler
-=======
-from maro.rl import SimpleActor, SimpleLearner, TwoPhaseLinearParameterScheduler
->>>>>>> 649b38b8
+from maro.rl import SimpleLearner, TwoPhaseLinearParameterScheduler
 from maro.simulator import Env
 from maro.utils import LogFormat, Logger, convert_dottable
 
@@ -32,13 +28,7 @@
     # Step 3: Create agents and an agent manager.
     config["agents"]["algorithm"]["input_dim"] = state_shaper.dim
     agent_manager = DQNAgentManager(
-<<<<<<< HEAD
-        name="cim_learner",
-        mode=AgentManagerMode.TRAIN_INFERENCE,
-        agents=create_dqn_agents(agent_id_list, config.agents),
-=======
         create_dqn_agents(agent_id_list, config.agents),
->>>>>>> 649b38b8
         state_shaper=state_shaper,
         action_shaper=action_shaper,
         experience_shaper=experience_shaper
